---
sidebar_position: 9
---

# 8.7 - Applications of Gauss's Law

## 8.7.1 - Gauss's Law in Continuous Charge Distributions

Essentially Gauss's Law can also be used to find electric fields inside high symmetry charge distributions. What this means is that the distribution of charges within an object is somewhat "even" in terms of placement through the medium.

For example, in a problem regarding electric flux through a spherically symmetric charge distribution, $\oint \mathbf{E} \cdot d\mathbf{A}$ is able to be represented in a more simpler form in which $\mathbf{E}$ is able to be taken out of the integral, making it $\mathbf{E} \oint d\mathbf{A}$ which evens out into a form which resembles the simple expression $\mathbf{EA}$ such that $\mathbf{A}$ is represented by the surface area of the sphere. Through this it reaches a form in which we are easily able to evaluate and find the electric flux through a continuous charge distribution. Using similar approaches to this, we will cover how to find the electric field of complex charged objects using Gauss's Law

<<<<<<< HEAD
The main idea is that for any continuously charged high symmetry object, the equation $\Phi_E = EA_{\perp}$ is true, but Gauss's Law still applies. Using this, and the surface area of the object, we can solve for the electric field. 

=======
>>>>>>> 70795c98
## 8.7.2 - Gauss's Law Applied to Conductors in Electrostatic Equilibrium

Earlier we covered conductors with respect to the important role they play in the transfer of electrons in different electronic systems. In basic terms, they help facilitate electron transfer through the presence of free electrons which are present in their respective medium. Electrostatic equilibrium is NOT when electrons through a conductor stop moving, but instead when the charges inside the conductor "cancel" such that no electric field is produced. Hence, electrons stop moving in a way which produces current. Current, $\mathbf{I}$, is the rate of change in charge with respect to time. It will play a more important role when we cover circuits. For now, just think of it as $\frac{dQ}{dt}$.

<<<<<<< HEAD
One interesting application of Gauss's law is that we can use it to find the electric field of a conductor in electrostatic equilibrium. There is a separation between the way we calculate the electric field inside and outside of a conductor in electrostatic equilibrium because of a discontinuous jump between the two. Below is the setup for them in a spherical conductor in electrostatic equilibrium.

In:
The electric field for a point inside the radius of this sphere will be 0

Out:
$\oint \mathbf{E} \cdot d\mathbf{A} = \frac{Q_{\text{enc}}}{\varepsilon_0}$

$\mathbf{E} \cdot 4 \pi r^2 = \frac{Q}{\varepsilon_0}$

$\mathbf{E}(r) = \frac{Q}{4 \pi \varepsilon_0 r^2} \,\hat{\mathbf{r}}, \quad r \ge R$

$\mathbf{E}_{\text{surface}} = \frac{Q}{4 \pi \varepsilon_0 R^2} \,\hat{\mathbf{r}} = \frac{\sigma}{\varepsilon_0} \,\hat{\mathbf{r}}, \quad \sigma = \frac{Q}{4 \pi R^2}$

## 8.7.3 - The Formal Derivation of Gauss's Law

$\Delta \Phi_E = \mathbf{E} \cdot \Delta \mathbf{A} = E \, \Delta A \cos\theta$

$E = k_e \frac{q}{r^2}$

$\Delta \Phi_E = k_e \frac{q}{r^2} \, \Delta A \cos\theta$

$\Delta \Omega = \frac{\Delta A \cos\theta}{r^2}$

$\Delta \Phi_E = k_e q \, \Delta \Omega$

$\Phi_E = \sum \Delta \Phi_E = k_e q \sum \Delta \Omega$

$\sum \Delta \Omega = 4\pi$

$\Phi_E = 4 \pi k_e q = \frac{q}{\varepsilon_0}$

$\oint \mathbf{E} \cdot d\mathbf{A} = \frac{q_{\text{enc}}}{\varepsilon_0}$
=======
## 8.7.3 - The Formal Derivation of Gauss's Law
>>>>>>> 70795c98
<|MERGE_RESOLUTION|>--- conflicted
+++ resolved
@@ -10,49 +10,10 @@
 
 For example, in a problem regarding electric flux through a spherically symmetric charge distribution, $\oint \mathbf{E} \cdot d\mathbf{A}$ is able to be represented in a more simpler form in which $\mathbf{E}$ is able to be taken out of the integral, making it $\mathbf{E} \oint d\mathbf{A}$ which evens out into a form which resembles the simple expression $\mathbf{EA}$ such that $\mathbf{A}$ is represented by the surface area of the sphere. Through this it reaches a form in which we are easily able to evaluate and find the electric flux through a continuous charge distribution. Using similar approaches to this, we will cover how to find the electric field of complex charged objects using Gauss's Law
 
-<<<<<<< HEAD
-The main idea is that for any continuously charged high symmetry object, the equation $\Phi_E = EA_{\perp}$ is true, but Gauss's Law still applies. Using this, and the surface area of the object, we can solve for the electric field. 
+Below is a list of some other examples in which Gauss's law can help in evaluating their electric flux in a continuous high symmetry charge distribution.
 
-=======
->>>>>>> 70795c98
 ## 8.7.2 - Gauss's Law Applied to Conductors in Electrostatic Equilibrium
 
 Earlier we covered conductors with respect to the important role they play in the transfer of electrons in different electronic systems. In basic terms, they help facilitate electron transfer through the presence of free electrons which are present in their respective medium. Electrostatic equilibrium is NOT when electrons through a conductor stop moving, but instead when the charges inside the conductor "cancel" such that no electric field is produced. Hence, electrons stop moving in a way which produces current. Current, $\mathbf{I}$, is the rate of change in charge with respect to time. It will play a more important role when we cover circuits. For now, just think of it as $\frac{dQ}{dt}$.
 
-<<<<<<< HEAD
-One interesting application of Gauss's law is that we can use it to find the electric field of a conductor in electrostatic equilibrium. There is a separation between the way we calculate the electric field inside and outside of a conductor in electrostatic equilibrium because of a discontinuous jump between the two. Below is the setup for them in a spherical conductor in electrostatic equilibrium.
-
-In:
-The electric field for a point inside the radius of this sphere will be 0
-
-Out:
-$\oint \mathbf{E} \cdot d\mathbf{A} = \frac{Q_{\text{enc}}}{\varepsilon_0}$
-
-$\mathbf{E} \cdot 4 \pi r^2 = \frac{Q}{\varepsilon_0}$
-
-$\mathbf{E}(r) = \frac{Q}{4 \pi \varepsilon_0 r^2} \,\hat{\mathbf{r}}, \quad r \ge R$
-
-$\mathbf{E}_{\text{surface}} = \frac{Q}{4 \pi \varepsilon_0 R^2} \,\hat{\mathbf{r}} = \frac{\sigma}{\varepsilon_0} \,\hat{\mathbf{r}}, \quad \sigma = \frac{Q}{4 \pi R^2}$
-
 ## 8.7.3 - The Formal Derivation of Gauss's Law
-
-$\Delta \Phi_E = \mathbf{E} \cdot \Delta \mathbf{A} = E \, \Delta A \cos\theta$
-
-$E = k_e \frac{q}{r^2}$
-
-$\Delta \Phi_E = k_e \frac{q}{r^2} \, \Delta A \cos\theta$
-
-$\Delta \Omega = \frac{\Delta A \cos\theta}{r^2}$
-
-$\Delta \Phi_E = k_e q \, \Delta \Omega$
-
-$\Phi_E = \sum \Delta \Phi_E = k_e q \sum \Delta \Omega$
-
-$\sum \Delta \Omega = 4\pi$
-
-$\Phi_E = 4 \pi k_e q = \frac{q}{\varepsilon_0}$
-
-$\oint \mathbf{E} \cdot d\mathbf{A} = \frac{q_{\text{enc}}}{\varepsilon_0}$
-=======
-## 8.7.3 - The Formal Derivation of Gauss's Law
->>>>>>> 70795c98
